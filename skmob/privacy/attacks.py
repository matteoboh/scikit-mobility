--- conflicted
+++ resolved
@@ -766,11 +766,7 @@
     knowledge_length : int
         the length of the background knowledge that we want to simulate.
 
-<<<<<<< HEAD
- Examples
-=======
     Examples
->>>>>>> 2b127d1b
     --------
     >>> import skmob
     >>> from skmob.privacy import attacks
@@ -795,10 +791,6 @@
     >>> at.knowledge_length = 3
     >>> r = at.assess_risk(trjdat)
     >>> print(r)
-<<<<<<< HEAD
-
-=======
->>>>>>> 2b127d1b
        uid      risk
     0    1  0.500000
     1    2  0.333333
@@ -930,11 +922,7 @@
     tolerance : float
         the tolarance with which to match the frequency.
 
-<<<<<<< HEAD
- Examples
-=======
     Examples
->>>>>>> 2b127d1b
     --------
     >>> import skmob
     >>> from skmob.privacy import attacks
@@ -1126,11 +1114,7 @@
     tolerance : float
         the tolarance with which to match the probability.
 
-<<<<<<< HEAD
- Examples
-=======
     Examples
->>>>>>> 2b127d1b
     --------
     >>> import skmob
     >>> from skmob.privacy import attacks
@@ -1323,11 +1307,7 @@
     tolerance : float
         the tolarance with which to match the frequency.
 
-<<<<<<< HEAD
- Examples
-=======
     Examples
->>>>>>> 2b127d1b
     --------
     >>> import skmob
     >>> from skmob.privacy import attacks
@@ -1517,11 +1497,7 @@
     knowledge_length : int
         the length of the background knowledge that we want to simulate.
 
-<<<<<<< HEAD
- Examples
-=======
     Examples
->>>>>>> 2b127d1b
     --------
     >>> import skmob
     >>> from skmob.privacy import attacks
