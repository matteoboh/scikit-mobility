--- conflicted
+++ resolved
@@ -21,38 +21,38 @@
 
 class TrajDataFrame(pd.DataFrame):
     """TrajDataFrame.
-    
+
     A TrajDataFrame object is a pandas.DataFrame that has three columns latitude, longitude and datetime. TrajDataFrame accepts the following keyword arguments:
-    
+
     Parameters
     ----------
     data : list or dict or pandas DataFrame
         the data that must be embedded into a TrajDataFrame.
-        
+
     latitude : int or str, optional
         the position or the name of the column in `data` containing the latitude. The default is `constants.LATITUDE`.
-        
+
     longitude : int or str, optional
         the position or the name of the column in `data` containing the longitude. The default is `constants.LONGITUDE`.
-        
+
     datetime : int or str, optional
         the position or the name of the column in `data` containing the datetime. The default is `constants.DATETIME`.
-        
+
     user_id : int or str, optional
         the position or the name of the column in `data`containing the user identifier. The default is `constants.UID`.
-        
+
     trajectory_id : int or str, optional
         the position or the name of the column in `data` containing the trajectory identifier. The default is `constants.TID`.
-        
+
     timestamp : boolean, optional
         it True, the datetime is a timestamp. The default is `False`.
-        
+
     crs : dict, optional
         the coordinate reference system of the geographic points. The default is `{"init": "epsg:4326"}`.
-        
+
     parameters : dict, optional
         parameters to add to the TrajDataFrame. The default is `{}` (no parameters).
-        
+
     Examples
     --------
     >>> import skmob
@@ -67,10 +67,10 @@
     3  1  39.984211  116.319389 2008-10-23 13:53:16
     >>> print(type(tdf))
     <class 'skmob.core.trajectorydataframe.TrajDataFrame'>
-    >>> 
+    >>>
     >>> # create a TrajDataFrame from a pandas DataFrame
     >>> import pandas as pd
-    >>> # create a DataFrame from the previous list 
+    >>> # create a DataFrame from the previous list
     >>> data_df = pd.DataFrame(data_list, columns=['user', 'latitude', 'lng', 'hour'])
     >>> print(type(data_df))
     <class 'pandas.core.frame.DataFrame'>
@@ -188,23 +188,23 @@
     def to_flowdataframe(self, tessellation, remove_na=False, self_loops=True):
         """
         Aggregate a TrajDataFrame into a FlowDataFrame.
-        
+
         Parameters
         ----------
         tessellation : GeoDataFrame
-            the spatial tessellation to use to aggregate the points. 
-            
-        remove_na : boolean 
+            the spatial tessellation to use to aggregate the points.
+
+        remove_na : boolean
             if True, remove the points that do not have a corresponding tile in the spatial tessellation. The default is `False`.
-            
+
         self_loop : boolean
             if True, it counts movements that start and end in the same tile. The default is `True`.
-        
+
         Returns
         -------
         FlowDataFrame
             the FlowDataFrame obtained as an aggregation of the TrajDataFrame
-        
+
         Examples
         --------
         >>> import skmob
@@ -233,7 +233,7 @@
         2     50          50  4974
         3     50          63     1
         4     61          61   207
-        
+
         See Also
         --------
         FlowDataFrame
@@ -265,20 +265,20 @@
     def mapping(self, tessellation, remove_na=False):
         """
         Assign each point of the TrajDataFrame to the corresponding tile of a spatial tessellation.
-        
+
         Parameters
         ----------
         tessellation : GeoDataFrame
             the spatial tessellation containing a geometry column with points or polygons.
-            
+
         remove_na : boolean, optional
             if `True`, remove points that do not have a corresponding tile in the spatial tessellation. The default is `False`.
-        
+
         Returns
         -------
         TrajDataFrame
             a TrajDataFrame with an additional column `tile_ID` indicating the tile identifiers.
-        
+
         Examples
         --------
         >>> import skmob
@@ -305,7 +305,7 @@
         1  39.984198  116.319322 2008-10-23 05:53:06    1      63
         2  39.984224  116.319402 2008-10-23 05:53:11    1      63
         3  39.984211  116.319389 2008-10-23 05:53:16    1      63
-        4  39.984217  116.319422 2008-10-23 05:53:21    1      63        
+        4  39.984217  116.319422 2008-10-23 05:53:21    1      63
         """
 
         gdf = self.to_geodataframe()
@@ -351,12 +351,12 @@
     def settings_from(self, trajdataframe):
         """
         Copy the attributes from another TrajDataFrame.
-        
+
         Parameters
         ----------
-        trajdataframe : TrajDataFrame 
+        trajdataframe : TrajDataFrame
             the TrajDataFrame from which to copy the attributes.
-            
+
         Examples
         --------
         >>> import skmob
@@ -497,47 +497,8 @@
                         tiles='cartodbpositron', zoom=12, hex_color=-1, weight=2, opacity=0.75, dashArray='0, 0',
                         start_end_markers=True):
         """
-<<<<<<< HEAD
-        :param map_f: folium.Map
-            `folium.Map` object where the trajectory will be plotted. If `None`, a new map will be created.
-
-        :param max_users: int
-            maximum number of users whose trajectories should be plotted.
-
-        :param max_points: int
-            maximum number of points per user to plot.
-            If necessary, a user's trajectory will be down-sampled to have at most `max_points` points.
-
-        :param style_function: lambda function
-            function specifying the style (weight, color, opacity) of the GeoJson object.
-
-        :param tiles: str
-            folium's `tiles` parameter.
-
-        :param zoom: int
-            initial zoom.
-
-        :param hex_color: str or int
-            hex color of the trajectory line. If `-1` a random color will be generated for each trajectory.
-
-        :param weight: float
-            thickness of the trajectory line.
-
-        :param opacity: float
-            opacity (alpha level) of the trajectory line.
-
-        :param dashArray: str
-            style of the trajectory line: '0, 0' for a solid trajectory line, '5, 5' for a dashed line
-            (where dashArray='size of segment, size of spacing').
-
-        :param start_end_markers: bool
-            add markers on the start and end points of the trajectory.
-
-        :return: `folium.Map` object with the plotted trajectories.
-
-=======
         Plot the trajectories on a Folium map.
-        
+
         Parameters
         ----------
         map_f : folium.Map, optional
@@ -569,12 +530,12 @@
 
         start_end_markers: boolean, optional
             if `True`, add markers on the start and end points of the trajectory. The default is `True`.
-        
+
         Returns
         -------
         folium.Map
             a `folium.Map` object with the plotted trajectories.
-        
+
         Examples
         --------
         >>> import skmob
@@ -592,9 +553,8 @@
         4  39.984217  116.319422 2008-10-23 05:53:21    1
         >>> m = tdf.plot_trajectory(zoom=12, weight=3, opacity=0.9, tiles='Stamen Toner')
         >>> m
-        
+
         .. image:: https://raw.githubusercontent.com/scikit-mobility/scikit-mobility/master/examples/plot_trajectory_example.png
->>>>>>> 3d145d34
         """
         return plot.plot_trajectory(self, map_f=map_f, max_users=max_users, max_points=max_points,
                                     style_function=style_function, tiles=tiles, zoom=zoom, hex_color=hex_color,
@@ -604,50 +564,16 @@
     def plot_stops(self, map_f=None, max_users=10, tiles='cartodbpositron', zoom=12, hex_color=-1, opacity=0.3,
                    radius=12, number_of_sides=4, popup=True):
         """
-<<<<<<< HEAD
-        Requires a TrajDataFrame with stops or clusters, output of `preprocessing.detection.stops`
-        or `preprocessing.clustering.cluster`. The column `constants.LEAVING_DATETIME` must be present.
-
-        :param map_f: folium.Map
-            `folium.Map` object where the stops will be plotted. If `None`, a new map will be created.
-
-        :param max_users: int
-            maximum number of users whose stops should be plotted.
-
-        :param tiles: str
-            folium's `tiles` parameter.
-
-        :param zoom: int
-            initial zoom.
-
-        :param hex_color: str or int
-            hex color of the stop markers. If `-1` a random color will be generated for each user.
-
-        :param opacity: float
-            opacity (alpha level) of the stop makers.
-
-        :param radius: float
-            size of the markers.
-
-        :param number_of_sides: int
-            number of sides of the markers.
-
-        :param popup: bool
-            if `True`, when clicking on a marker a popup window displaying information on the stop will appear.
-
-        :return: `folium.Map` object with the plotted stops.
-
-=======
         Plot the stops in the TrajDataFrame on a Folium map. This function requires a TrajDataFrame with stops or clusters, output of `preprocessing.detection.stops` or `preprocessing.clustering.cluster` functions. The column `constants.LEAVING_DATETIME` must be present.
-        
+
         Parameters
         ----------
         map_f : folium.Map
             a `folium.Map` object where the trajectory will be plotted. If `None`, a new map will be created. The default is `None`.
-            
+
         max_users : int, optional
             maximum number of users whose trajectories should be plotted. The default is `10`.
-            
+
         tiles : str, optional
             folium's `tiles` parameter. The default is 'cartodbpositron'.
 
@@ -665,12 +591,12 @@
 
         popup : boolean, optional
             if `True`, when clicking on a marker a popup window displaying information on the stop will appear. The default is `True`.
-        
+
         Returns
         -------
         folium.Map
             a `folium.Map` object with the plotted stops.
-        
+
         Examples
         --------
         >>> import skmob
@@ -694,42 +620,16 @@
         1  40.013820  116.306532 2008-10-23 11:10:19    1 2008-10-23 23:45:27
         2  39.978419  116.326870 2008-10-24 00:21:52    1 2008-10-24 01:47:30
         3  39.981166  116.308475 2008-10-24 02:02:31    1 2008-10-24 02:30:29
-        4  39.981431  116.309902 2008-10-24 02:30:29    1 2008-10-24 03:16:35 
+        4  39.981431  116.309902 2008-10-24 02:30:29    1 2008-10-24 03:16:35
         >>> map_f = tdf.plot_trajectory(max_points=1000, hex_color=-1, start_end_markers=False)
         >>> stdf.plot_stops(map_f=map_f, hex_color=-1)
-        
+
         .. image:: https://raw.githubusercontent.com/scikit-mobility/scikit-mobility/master/examples/plot_stops_example.png
->>>>>>> 3d145d34
         """
         return plot.plot_stops(self, map_f=map_f, max_users=max_users, tiles=tiles, zoom=zoom,
                                hex_color=hex_color, opacity=opacity, radius=radius, number_of_sides=number_of_sides,
                                popup=popup)
 
-<<<<<<< HEAD
-    def plot_diary(self, uid, start_datetime=None, end_datetime=None, ax=None):
-        """
-        Requires a TrajDataFrame with clusters, output of `preprocessing.clustering.cluster`.
-        The column `constants.CLUSTER` must be present.
-
-        :param uid: str or int
-            user ID whose diary should be plotted.
-
-        :param start_datetime: datetime.datetime
-            Only stops made after this date will be plotted.
-            If `None` the datetime of the oldest stop will be selected.
-
-        :param end_datetime: datetime.datetime
-            Only stops made before this date will be plotted.
-            If `None` the datetime of the newest stop will be selected.
-
-        :param ax: matplotlib.axes
-            axes where the diary will be plotted.
-
-        :return: `matplotlib.axes` of the plotted diary.
-
-        """
-        return plot.plot_diary(self, uid, start_datetime=start_datetime, end_datetime=end_datetime, ax=ax)
-=======
     def plot_diary(self, user, start_datetime=None, end_datetime=None, ax=None, legend=False):
         """
         Plot a mobility diary of an individual in a TrajDataFrame. It requires a TrajDataFrame with clusters, output of `preprocessing.clustering.cluster`. The column `constants.CLUSTER` must be present.
@@ -750,12 +650,12 @@
 
         legend : bool, optional
             If `True`, legend with cluster IDs is shown. The default is `False`.
-        
+
         Returns
         -------
         matplotlib.axes
             the `matplotlib.axes` object of the plotted diary.
-        
+
         Examples
         --------
         >>> import skmob
@@ -780,7 +680,7 @@
         1  40.013820  116.306532 2008-10-23 11:10:19    1 2008-10-23 23:45:27
         2  39.978419  116.326870 2008-10-24 00:21:52    1 2008-10-24 01:47:30
         3  39.981166  116.308475 2008-10-24 02:02:31    1 2008-10-24 02:30:29
-        4  39.981431  116.309902 2008-10-24 02:30:29    1 2008-10-24 03:16:35 
+        4  39.981431  116.309902 2008-10-24 02:30:29    1 2008-10-24 03:16:35
         >>> # cluster stops
         >>> cstdf = clustering.cluster(stdf, cluster_radius_km=0.1, min_samples=1)
         >>> print(cstdf.head())
@@ -795,11 +695,10 @@
         >>> start_datetime = pd.to_datetime('2008-10-23 030000')
         >>> end_datetime = pd.to_datetime('2008-10-30 030000')
         >>> ax = cstdf.plot_diary(user, start_datetime=start_datetime, end_datetime=end_datetime)
-        
+
         .. image:: https://raw.githubusercontent.com/scikit-mobility/scikit-mobility/master/examples/plot_diary_example.png
         """
         return plot.plot_diary(self, user, start_datetime=start_datetime, end_datetime=end_datetime, ax=ax, legend=legend)
->>>>>>> 3d145d34
 
     def route(self, G=None, index_origin=0, index_destin=-1):
         return routing.route(self, G=G, index_origin=index_origin, index_destin=index_destin)
@@ -807,7 +706,7 @@
     def timezone_conversion(self, from_timezone, to_timezone):
         """
         Convert the timezone of the datetime in the TrajDataFrame.
-        
+
         Parameters
         ----------
         from_timezone : str
@@ -815,7 +714,7 @@
 
         to_timezone : str
             the new timezone of the TrajDataFrame (e.g., 'Asia/Shanghai').
-            
+
         Examples
         --------
         >>> import skmob
