from ..utils import constants, utils
import folium
from folium.plugins import HeatMap
import numpy as np
import pandas as pd
import matplotlib.pyplot as plt
import shapely
from geojson import LineString
import geopandas as gpd
import json
import warnings


# COLOR = {
#     0: '#FF0000',  # Red
#     1: '#008000',  # Green
#     2: '#000080',  # Navy
#     3: '#800000',  # Maroon
#     4: '#FFD700',  # Gold
#     5: '#00FF00',  # Lime
#     6: '#800080',  # Purple
#     7: '#00FFFF',  # Aqua
#     8: '#DC143C',  # Crimson
#     9: '#0000FF',  # Blue
#     10: '#F08080',  # LightCoral
#     11: '#FF00FF',  # Fuchsia
#     12: '#FF8C00',  # DarkOrange
#     13: '#6A5ACD',  # SlateBlue
#     14: '#8B4513',  # SaddleBrown
#     15: '#1E90FF',  # DodgerBlue
#     16: '#FFFF00',  # Yellow
#     17: '#808080',  # Gray
#     18: '#008080',  # Teal
#     19: '#9370DB',  # MediumPurple
#     20: '#2F4F4F'  # DarkSlateGray
# }


# PALETTE FOR COLOR BLINDNESS
# from <http://mkweb.bcgsc.ca/colorblind/palettes.mhtml>
COLOR = {
    0:  '#6A0213',
    1:  '#008607',
    2:  '#F60239',
    3:  '#00E307',
    4:  '#FFDC3D',
    5:  '#003C86',
    6:  '#9400E6',
    7:  '#009FFA',
    8:  '#FF71FD',
    9:  '#7CFFFA',
    10: '#68023F',
    11: '#008169',
    12: '#EF0096',
    13: '#00DCB5',
    14: '#FFCFE2'
}


def get_color(k=-2, color_dict=COLOR):
    """
    Return a color (gray if k == 1, random if k < -1)
    """
    if k < -1:
        return np.random.choice(list(color_dict.values()))  # color_dict[random.randint(0,20)]
    elif k == -1:
        return '#808080'  # Gray
    else:
        return color_dict[k % len(color_dict)]


def random_hex():
    r = lambda: np.random.randint(0,255)
    return '#%02X%02X%02X' % (r(),r(),r())


traj_style_function = lambda weight, color, opacity, dashArray: \
    (lambda feature: dict(color=color, weight=weight, opacity=opacity, dashArray=dashArray))


def plot_trajectory(tdf, map_f=None, max_users=10, max_points=1000, style_function=traj_style_function,
                    tiles='cartodbpositron', zoom=12, hex_color=-2, weight=2, opacity=0.75, dashArray='0, 0',
<<<<<<< HEAD
                    start_end_markers=True):

=======
                    start_end_markers=True, control_scale=True):
>>>>>>> 10210236
    """
    :param tdf: TrajDataFrame
         TrajDataFrame to be plotted.

    :param map_f: folium.Map
        `folium.Map` object where the trajectory will be plotted. If `None`, a new map will be created.

    :param max_users: int
        maximum number of users whose trajectories should be plotted.

    :param max_points: int
        maximum number of points per user to plot.
        If necessary, a user's trajectory will be down-sampled to have at most `max_points` points.

    :param style_function: lambda function
        function specifying the style (weight, color, opacity) of the GeoJson object.

    :param tiles: str
        folium's `tiles` parameter.

    :param zoom: int
        initial zoom.

    :param hex_color: str or int
        hex color of the trajectory line. If less than `-1` a random color will be generated for each trajectory.

    :param weight: float
        thickness of the trajectory line.

    :param opacity: float
        opacity (alpha level) of the trajectory line.

    :param dashArray: str
        style of the trajectory line: '0, 0' for a solid trajectory line, '5, 5' for a dashed line
        (where dashArray='size of segment, size of spacing').

    :param start_end_markers: bool
        add markers on the start and end points of the trajectory.

    :param control_scale: bool
        if `True`, add scale information in the bottom left corner of the visualization. The default is `True`.

    :return: `folium.Map` object with the plotted trajectories.

    """
    warnings.warn("Only the trajectories of the first 10 users will be plotted. Use the argument `max_users` to specify the desired number of users, or filter the TrajDataFrame.")

    # group by user and keep only the first `max_users`
    nu = 0

    try:
        # column 'uid' is present in the TrajDataFrame
        groups = tdf.groupby(constants.UID)
    except KeyError:
        # column 'uid' is not present
        groups = [[None, tdf]]

    warned = False
    for user, df in groups:

        if nu >= max_users:
            break
        nu += 1

        traj = df[[constants.LONGITUDE, constants.LATITUDE]]

        if max_points is None:
            di = 1
        else:
            if not warned: 
                warnings.warn("If necessary, trajectories will be down-sampled to have at most `max_points` points. To avoid this, sepecify `max_points=None`.")
                warned = True
            di = max(1, len(traj) // max_points)
        traj = traj[::di]

        if nu == 1 and map_f is None:
            # initialise map
            center = list(np.median(traj, axis=0)[::-1])
            map_f = folium.Map(location=center, zoom_start=zoom, tiles=tiles, control_scale=control_scale)

        trajlist = traj.values.tolist()
        line = LineString(trajlist)

        if hex_color < -1:
            color = get_color(hex_color)
        else:
            color = hex_color

        tgeojson = folium.GeoJson(line,
                                  name='tgeojson',
                                  style_function=style_function(weight, color, opacity, dashArray)
                                  )
        tgeojson.add_to(map_f)

        if start_end_markers:

            dtime, la, lo = df.loc[df['datetime'].idxmin()]\
                [[constants.DATETIME, constants.LATITUDE, constants.LONGITUDE]].values
            dtime = dtime.strftime('%Y/%m/%d %H:%M')
            mker = folium.Marker(trajlist[0][::-1], icon=folium.Icon(color='green'))
            popup = folium.Popup('<i>Start</i><BR>{}<BR>Coord: <a href="https://www.google.co.uk/maps/place/{},{}" target="_blank">{}, {}</a>'.\
                          format(dtime, la, lo, np.round(la, 4), np.round(lo, 4)), max_width=300)
            mker = mker.add_child(popup)
            mker.add_to(map_f)

            dtime, la, lo = df.loc[df['datetime'].idxmax()]\
                [[constants.DATETIME, constants.LATITUDE, constants.LONGITUDE]].values
            dtime = dtime.strftime('%Y/%m/%d %H:%M')
            mker = folium.Marker(trajlist[-1][::-1], icon=folium.Icon(color='red'))
            popup = folium.Popup('<i>End</i><BR>{}<BR>Coord: <a href="https://www.google.co.uk/maps/place/{},{}" target="_blank">{}, {}</a>'.\
                          format(dtime, la, lo, np.round(la, 4), np.round(lo, 4)), max_width=300)
            mker = mker.add_child(popup)
            mker.add_to(map_f)

    return map_f

def plot_points_heatmap(tdf, map_f=None, max_points=1000, 
                        tiles='cartodbpositron', zoom=2,
                       min_opacity=0.5, radius=25, blur=15,
                       gradient=None):
    """
    Plot the points in a trajectories on a Folium map.

    Parameters
    ----------
    map_f : folium.Map, optional
        a `folium.Map` object where the trajectory will be plotted. If `None`, a new map will be created. The default is `None`.

    max_points : int, optional
        maximum number of points per individual to plot. The default is `1000`. If necessary, an individual's trajectory will be down-sampled to have at most `max_points` points.

    tiles : str, optional
        folium's `tiles` parameter. The default is 'cartodbpositron'.

    zoom : int, optional
        the initial zoom on the map. The default is `2`.

    min_opacity : float, optional
        the minimum opacity (alpha level) the heat will start at. The default is `0.5`.

    radius : int, optional
        radius of each "point" of the heatmap. The default is `25`.
    
    blur : int, optional
        amount of blur. The default is blur 15.
        
    gradient : dict, optional 
        color gradient configuration, e.g. {0.4: ‘blue’, 0.65: ‘lime’, 1: ‘red’}. The default is `None`.
    
    Returns
    -------
    folium.Map
        a `folium.Map` object with the plotted trajectories.

    Examples
    --------
    >>> import skmob
    >>> import pandas as pd
    >>> # read the trajectory data (GeoLife, Beijing, China)
    >>> url = 'https://raw.githubusercontent.com/scikit-mobility/scikit-mobility/master/tutorial/data/geolife_sample.txt.gz'
    >>> df = pd.read_csv(url, sep=',', compression='gzip')
    >>> tdf = skmob.TrajDataFrame(df, latitude='lat', longitude='lon', user_id='user', datetime='datetime')
    >>> print(tdf.head())
             lat         lng            datetime  uid
    0  39.984094  116.319236 2008-10-23 05:53:05    1
    1  39.984198  116.319322 2008-10-23 05:53:06    1
    2  39.984224  116.319402 2008-10-23 05:53:11    1
    3  39.984211  116.319389 2008-10-23 05:53:16    1
    4  39.984217  116.319422 2008-10-23 05:53:21    1
    >>> m = tdf.plot_points_heatmap(zoom=12, opacity=0.9, tiles='Stamen Toner')
    >>> m
    """   
    if max_points is None:
        di = 1
    else:
        di = max(1, len(tdf) // max_points)
    traj = tdf[::di]
    traj = traj[[constants.LATITUDE, constants.LONGITUDE]]

    if map_f is None:
        center = list(np.median(traj[[constants.LONGITUDE, constants.LATITUDE]], axis=0)[::-1])
        map_f = folium.Map(zoom_start=zoom, tiles=tiles, control_scale=True, location=center)
    HeatMap(traj.values, 
            min_opacity=min_opacity, radius=radius,
           blur=blur, gradient=gradient).add_to(map_f)
    
    return map_f

def plot_stops(stdf, map_f=None, max_users=10, tiles='cartodbpositron', zoom=12,
<<<<<<< HEAD
               hex_color=-2, opacity=0.3, radius=12, number_of_sides=4, popup=True):

=======
               hex_color=-2, opacity=0.3, radius=12, number_of_sides=4, popup=True, control_scale=True):
>>>>>>> 10210236
    """
    :param stdf: TrajDataFrame
         Requires a TrajDataFrame with stops or clusters, output of `preprocessing.detection.stops`
         or `preprocessing.clustering.cluster`. The column `constants.LEAVING_DATETIME` must be present.

    :param map_f: folium.Map
        `folium.Map` object where the stops will be plotted. If `None`, a new map will be created.

    :param max_users: int
        maximum number of users whose stops should be plotted.

    :param tiles: str
        folium's `tiles` parameter.

    :param zoom: int
        initial zoom.

    :param hex_color: str or int
        hex color of the stop markers. If less than `-1` a random color will be generated for each user.

    :param opacity: float
        opacity (alpha level) of the stop makers.

    :param radius: float
        size of the markers.

    :param number_of_sides: int
        number of sides of the markers.

    :param popup: bool
        if `True`, when clicking on a marker a popup window displaying information on the stop will appear.

    :param control_scale: bool
        if `True`, add scale information in the bottom left corner of the visualization. The default is `True`.

    :return: `folium.Map` object with the plotted stops.

    """
    warnings.warn("Only the stops of the first 10 users will be plotted. Use the argument `max_users` to specify the desired number of users, or filter the TrajDataFrame.")

    if map_f is None:
        # initialise map
        lo_la = stdf[['lng', 'lat']].values
        center = list(np.median(lo_la, axis=0)[::-1])
        map_f = folium.Map(location=center, zoom_start=zoom, tiles=tiles, control_scale=control_scale)

    # group by user and keep only the first `max_users`
    nu = 0

    try:
        # column 'uid' is present in the TrajDataFrame
        groups = stdf.groupby(constants.UID)
    except KeyError:
        # column 'uid' is not present
        groups = [[None, stdf]]

    for user, df in groups:
        if nu >= max_users:
            break
        nu += 1

        if hex_color < -1:
            color = get_color(hex_color)
        else:
            color = hex_color

        for idx, row in df.iterrows():

            la = row[constants.LATITUDE]
            lo = row[constants.LONGITUDE]
            t0 = row[constants.DATETIME]
            try:
                t1 = row[constants.LEAVING_DATETIME]
                _number_of_sides = number_of_sides
                marker_radius = radius
            except KeyError:
                t1 = t0
                _number_of_sides = number_of_sides
                marker_radius = radius // 2
            u = user
            try:
                ncluster = row[constants.CLUSTER]
                cl = '<BR>Cluster: {}'.format(ncluster)
                color = get_color(ncluster)
            except (KeyError, NameError):
                cl = ''

            fpoly = folium.RegularPolygonMarker([la, lo],
                                        radius=marker_radius,
                                        color=color,
                                        fill_color=color,
                                        fill_opacity=opacity,
                                        number_of_sides=_number_of_sides
                                        )
            if popup:
                popup = folium.Popup('User: {}<BR>Coord: <a href="https://www.google.co.uk/maps/place/{},{}" target="_blank">{}, {}</a><BR>Arr: {}<BR>Dep: {}{}' \
                    .format(u, la, lo, np.round(la, 4), np.round(lo, 4),
                            t0.strftime('%Y/%m/%d %H:%M'),
                            t1.strftime('%Y/%m/%d %H:%M'), cl), max_width=300)
                fpoly = fpoly.add_child(popup)

            fpoly.add_to(map_f)

    return map_f


def plot_diary(cstdf, user, start_datetime=None, end_datetime=None, ax=None, legend=False):
    """
        Plot a mobility diary of an individual in a TrajDataFrame. It requires a TrajDataFrame with clusters, output of `preprocessing.clustering.cluster`. The column `constants.CLUSTER` must be present.

        Parameters
        ----------
        user : str or int
            user identifier whose diary should be plotted.

        start_datetime : datetime.datetime, optional
            only stops made after this date will be plotted. If `None` the datetime of the oldest stop will be selected. The default is `None`.

        end_datetime : datetime.datetime, optional
            only stops made before this date will be plotted. If `None` the datetime of the newest stop will be selected. The default is `None`.

        ax : matplotlib.axes, optional
            axes where the diary will be plotted. If `None` a new ax is created. The default is `None`.

        legend : bool, optional
            If `True`, legend with cluster IDs is shown. The default is `False`.

        Returns
        -------
        matplotlib.axes
            the `matplotlib.axes` object of the plotted diary.

    """
    if ax is None:
        fig, ax = plt.subplots(figsize=(20, 2))

    if user is None:
        df = cstdf
    else:
        df = cstdf[cstdf[constants.UID] == user]

    if len(df) == 0:
        raise KeyError("""User id is not in the input TrajDataFrame.""")

    # TODO: add warning if days between start_datetime and end_datetime do not overlap with cstdf
    if start_datetime is None:
        start_datetime = df[constants.DATETIME].min()
    elif type(start_datetime) is str:
        start_datetime = pd.to_datetime(start_datetime)
    if end_datetime is None:
        end_datetime = df[constants.LEAVING_DATETIME].max()
    elif type(end_datetime) is str:
        end_datetime = pd.to_datetime(end_datetime)

    current_labels = []

    for idx, row in df.iterrows():

        t0 = row[constants.DATETIME]
        t1 = row[constants.LEAVING_DATETIME]
        cl = row[constants.CLUSTER]

        color = get_color(cl)
        if start_datetime <= t0 <= end_datetime:
            if cl in current_labels:
                ax.axvspan(t0.to_pydatetime(), t1.to_pydatetime(), lw=0.0, alpha=0.75, color=color)
            else:
                current_labels += [cl]
                ax.axvspan(t0.to_pydatetime(), t1.to_pydatetime(), lw=0.0, alpha=0.75, color=color, label=cl)

    plt.xlim(start_datetime, end_datetime)

    if legend:
        handles, labels_str = ax.get_legend_handles_labels()
        labels = list(map(int, labels_str))
        # sort them by labels
        import operator
        hl = sorted(zip(handles, labels), key=operator.itemgetter(1))
        handles2, labels2 = zip(*hl)

        ax.legend(handles2, labels2, ncol=15, bbox_to_anchor=(1., -0.2), frameon=0)

    ax.set_title('user %s' % user)

    return ax



flow_style_function = lambda weight, color, opacity, weight_factor, flow_exp: \
    (lambda feature: dict(color=color, weight=weight_factor * weight ** flow_exp, opacity=opacity)) #, dashArray='5, 5'))


def plot_flows(fdf, map_f=None, min_flow=0, tiles='cartodbpositron', zoom=6, flow_color='red', opacity=0.5,
               flow_weight=5, flow_exp=0.5, style_function=flow_style_function,
               flow_popup=False, num_od_popup=5, tile_popup=True, radius_origin_point=5,
               color_origin_point='#3186cc', control_scale=True):
    """
    :param fdf: FlowDataFrame
        `FlowDataFrame` to visualize.

    :param map_f: folium.Map
        `folium.Map` object where the flows will be plotted. If `None`, a new map will be created.

    :param min_flow: float
        only flows larger than `min_flow` will be plotted.

    :param tiles: str
        folium's `tiles` parameter.

    :param zoom: int
        initial zoom.

    :param flow_color: str
        color of the flow edges

    :param opacity: float
        opacity (alpha level) of the flow edges.

    :param flow_weight: float
        weight factor used in the function to compute the thickness of the flow edges.

    :param flow_exp: float
        weight exponent used in the function to compute the thickness of the flow edges.

    :param style_function: lambda function
        GeoJson style function.

    :param flow_popup: bool
        if `True`, when clicking on a flow edge a popup window displaying information on the flow will appear.

    :param num_od_popup: int
        number of origin-destination pairs to show in the popup window of each origin location.

    :param tile_popup: bool
        if `True`, when clicking on a location marker a popup window displaying information on the flows
        departing from that location will appear.

    :param radius_origin_point: float
        size of the location markers.

    :param color_origin_point: str
        color of the location markers.

    :param control_scale: bool
        if `True`, add scale information in the bottom left corner of the visualization. The default is `True`.

    :return: `folium.Map` object with the plotted flows.

    """
    if map_f is None:
        # initialise map
        lon, lat = np.mean(np.array(list(fdf.tessellation.geometry.apply(utils.get_geom_centroid).values)), axis=0)
        map_f = folium.Map(location=[lat,lon], tiles=tiles, zoom_start=zoom, control_scale=control_scale)

    mean_flows = fdf[constants.FLOW].mean()

    O_groups = fdf.groupby(by=constants.ORIGIN)
    for O, OD in O_groups:

        geom = fdf.get_geometry(O)
        lonO, latO = utils.get_geom_centroid(geom)

        for D, T in OD[[constants.DESTINATION, constants.FLOW]].values:
            if O == D:
                continue
            if T < min_flow:
                continue

            geom = fdf.get_geometry(D)
            lonD, latD = utils.get_geom_centroid(geom)

            gjc = LineString([(lonO,latO), (lonD,latD)])

            fgeojson = folium.GeoJson(gjc,
                                      name='geojson',
                                      style_function = style_function(T / mean_flows, flow_color, opacity,
                                                                      flow_weight, flow_exp)
                                      )
            if flow_popup:
                popup = folium.Popup('flow from %s to %s: %s'%(O, D, int(T)), max_width=300)
                fgeojson = fgeojson.add_child(popup)

            fgeojson.add_to(map_f)

    if radius_origin_point > 0:
        for O, OD in O_groups:

            name = 'origin: %s' % O.replace('\'', '_')
            T_D = [[T, D] for D, T in OD[[constants.DESTINATION, constants.FLOW]].values]
            trips_info = '<br/>'.join(["flow to %s: %s" %
                                       (dd.replace('\'', '_'), int(tt)) \
                                       for tt, dd in sorted(T_D, reverse=True)[:num_od_popup]])

            geom = fdf.get_geometry(O)
            lonO, latO = utils.get_geom_centroid(geom)
            fmarker = folium.CircleMarker([latO, lonO],
                                          radius=radius_origin_point,
                                          weight=2,
                                          color=color_origin_point,
                                          fill=True, fill_color=color_origin_point
                                          )
            if tile_popup:
                popup = folium.Popup(name+'<br/>'+trips_info, max_width=300)
                fmarker = fmarker.add_child(popup)
            fmarker.add_to(map_f)

    return map_f


default_style_func_args = {'weight': 1, 'color': 'random', 'opacity': 0.5,
                           'fillColor': 'random', 'fillOpacity': 0.25, 'radius': 5}

geojson_style_function = lambda weight, color, opacity, fillColor, fillOpacity: \
    (lambda feature: dict(weight=weight, color=color, opacity=opacity, fillColor=fillColor,
                          fillOpacity=fillOpacity))


def manage_colors(color, fillColor):
    if color == 'random':
        if fillColor == 'random':
            color = random_hex()
            fillColor = color
        else:
            color = random_hex()
    elif fillColor == 'random':
        fillColor = random_hex()
    return color, fillColor


def add_to_map(gway, g, map_f, style_func_args, popup_features=[]):

    styles = []
    for k in ['weight', 'color', 'opacity', 'fillColor', 'fillOpacity', 'radius']:
        if k in style_func_args:
            if callable(style_func_args[k]):
                styles += [style_func_args[k](g)]
            else:
                styles += [style_func_args[k]]
        else:
            styles += [default_style_func_args[k]]
    weight, color, opacity, fillColor, fillOpacity, radius = styles

    color, fillColor = manage_colors(color, fillColor)

    if type(gway) == shapely.geometry.multipolygon.MultiPolygon:

        # Multipolygon
        vertices = [list(zip(*p.exterior.xy)) for p in gway]
        gj = folium.GeoJson({"type": "MultiPolygon", "coordinates": [vertices]},
                            style_function=geojson_style_function(weight=weight, color=color, opacity=opacity,
                                                                  fillColor=fillColor, fillOpacity=fillOpacity))

    elif type(gway) == shapely.geometry.polygon.Polygon:

        # Polygon
        vertices = list(zip(*gway.exterior.xy))
        gj = folium.GeoJson({"type": "Polygon", "coordinates": [vertices]},
                            style_function=geojson_style_function(weight=weight, color=color, opacity=opacity,
                                                                  fillColor=fillColor, fillOpacity=fillOpacity))

    elif type(gway) == shapely.geometry.multilinestring.MultiLineString:

        # MultiLine
        vertices = [list(zip(*l.xy)) for l in gway]
        gj = folium.GeoJson({"type": "MultiLineString", "coordinates": vertices},
                            style_function=geojson_style_function(weight=weight, color=color, opacity=opacity,
                                                                  fillColor=fillColor, fillOpacity=fillOpacity))

    elif type(gway) == shapely.geometry.linestring.LineString:

        # LineString
        vertices = list(zip(*gway.xy))
        gj = folium.GeoJson({"type": "LineString", "coordinates": vertices},
                            style_function=geojson_style_function(weight=weight, color=color, opacity=opacity,
                                                                  fillColor=fillColor, fillOpacity=fillOpacity))

    else:

        # Point
        point = list(zip(*gway.xy))[0]
        #         gj = folium.CircleMarker(
        gj = folium.Circle(
            location=point[::-1],
            radius=radius,
            color=color,  # '#3186cc',
            fill=True,
            fill_color=fillColor
        )

    popup = []
    for pf in popup_features:
        try:
            popup += ['%s: %s' % (pf, g[pf])]
        except KeyError:
            pass

    try:
        popup = '<br>'.join(popup)
        popup += json.dumps(g.tags)
        popup = popup.replace("""'""", """_""")
    except AttributeError:
        pass
    if len(popup) > 0:
        gj.add_child(folium.Popup(popup, max_width=300))

    gj.add_to(map_f)

    return map_f


def plot_gdf(gdf, map_f=None, maxitems=-1, style_func_args={}, popup_features=[],
<<<<<<< HEAD
            tiles='cartodbpositron', zoom=6, geom_col='geometry'):

=======
            tiles='cartodbpositron', zoom=6, geom_col='geometry', control_scale=True):
>>>>>>> 10210236
    """
    :param gdf: GeoDataFrame
        GeoDataFrame to visualize.

    :param map_f: folium.Map
        `folium.Map` object where the GeoDataFrame `gdf` will be plotted. If `None`, a new map will be created.

    :param maxitems: int
        maximum number of tiles to plot. If `-1`, all tiles will be plotted.

    :param style_func_args: dict
        dictionary to pass the following style parameters (keys) to the GeoJson style function of the polygons:
        'weight', 'color', 'opacity', 'fillColor', 'fillOpacity', 'radius'

    :param popup_features: list
        when clicking on a tile polygon, a popup window displaying the information in the
        columns of `gdf` listed in `popup_features` will appear.

    :param tiles: str
        folium's `tiles` parameter.

    :param zoom: int
        initial zoom.

    :param geom_col: str
         name of the geometry column of `gdf`.

    :param control_scale: bool
        if `True`, add scale information in the bottom left corner of the visualization. The default is `True`.

    :return: `folium.Map` object with the plotted GeoDataFrame.

    """
    if map_f is None:
        # initialise map
        lon, lat = np.mean(np.array(list(gdf[geom_col].apply(utils.get_geom_centroid).values)), axis=0)
        map_f = folium.Map(location=[lat, lon], tiles=tiles, zoom_start=zoom, control_scale=control_scale)


    count = 0
    for k in gdf.index:
        g = gdf.loc[k]

        if type(g[geom_col]) == gpd.geoseries.GeoSeries:
            for i in range(len(g[geom_col])):
                map_f = add_to_map(g[geom_col].iloc[i], g.iloc[i], map_f,
                                     popup_features=popup_features,
                                     style_func_args=style_func_args)
        else:
            map_f = add_to_map(g[geom_col], g, map_f,
                                 popup_features=popup_features,
                                 style_func_args=style_func_args)

        count += 1
        if count == maxitems:
            break

    return map_f<|MERGE_RESOLUTION|>--- conflicted
+++ resolved
@@ -80,12 +80,8 @@
 
 def plot_trajectory(tdf, map_f=None, max_users=10, max_points=1000, style_function=traj_style_function,
                     tiles='cartodbpositron', zoom=12, hex_color=-2, weight=2, opacity=0.75, dashArray='0, 0',
-<<<<<<< HEAD
-                    start_end_markers=True):
-
-=======
                     start_end_markers=True, control_scale=True):
->>>>>>> 10210236
+
     """
     :param tdf: TrajDataFrame
          TrajDataFrame to be plotted.
@@ -275,12 +271,8 @@
     return map_f
 
 def plot_stops(stdf, map_f=None, max_users=10, tiles='cartodbpositron', zoom=12,
-<<<<<<< HEAD
-               hex_color=-2, opacity=0.3, radius=12, number_of_sides=4, popup=True):
-
-=======
                hex_color=-2, opacity=0.3, radius=12, number_of_sides=4, popup=True, control_scale=True):
->>>>>>> 10210236
+
     """
     :param stdf: TrajDataFrame
          Requires a TrajDataFrame with stops or clusters, output of `preprocessing.detection.stops`
@@ -692,12 +684,8 @@
 
 
 def plot_gdf(gdf, map_f=None, maxitems=-1, style_func_args={}, popup_features=[],
-<<<<<<< HEAD
-            tiles='cartodbpositron', zoom=6, geom_col='geometry'):
-
-=======
-            tiles='cartodbpositron', zoom=6, geom_col='geometry', control_scale=True):
->>>>>>> 10210236
+             tiles='cartodbpositron', zoom=6, geom_col='geometry', control_scale=True):
+
     """
     :param gdf: GeoDataFrame
         GeoDataFrame to visualize.
