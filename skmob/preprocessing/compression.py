from ..utils import gislib, utils, constants
from ..core.trajectorydataframe import *
import numpy as np
import inspect

def compress(tdf, spatial_radius_km=0.2):
    """Trajectory compression.
    
    Reduce the number of points in a trajectory for each individual in a TrajDataFrame. All points within a radius of `spatial_radius_km` kilometers from a given initial point are compressed into a single point that has the median coordinates of all points and the time of the initial point [Z2015]_.
    
    Parameters
    ----------
    tdf : TrajDataFrame
        the input trajectories of the individuals.

    spatial_radius_km : float, optional
        the minimum distance (in km) between consecutive points of the compressed trajectory. The default is `0.2`.
    
    Returns
    -------
    TrajDataFrame
        the compressed TrajDataFrame.
    
    Examples
    --------
    >>> import skmob
    >>> import pandas as pd
    >>> from skmob.preprocessing import compression
    >>> # read the trajectory data (GeoLife)
<<<<<<< HEAD
    >>> url = 'https://github.com/scikit-mobility/tutorials/blob/master/mda_masterbd2020/data/geolife_sample.txt.gz'
=======
    >>> url = skmob.utils.constants.GEOLIFE_SAMPLE
>>>>>>> 20ff6578
    >>> df = pd.read_csv(url, sep=',', compression='gzip')
    >>> tdf = skmob.TrajDataFrame(df, latitude='lat', longitude='lon', user_id='user', datetime='datetime')
    >>> print(tdf.head())
             lat         lng            datetime  uid
    0  39.984094  116.319236 2008-10-23 05:53:05    1
    1  39.984198  116.319322 2008-10-23 05:53:06    1
    2  39.984224  116.319402 2008-10-23 05:53:11    1
    3  39.984211  116.319389 2008-10-23 05:53:16    1
    4  39.984217  116.319422 2008-10-23 05:53:21    1
    >>> # compress the trajectory using a spatial radius of 0.2 km
    >>> ctdf = compression.compress(tdf, spatial_radius_km=0.2)
    >>> print('Points of the original trajectory:\\t%s'%len(tdf))
    >>> print('Points of the compressed trajectory:\\t%s'%len(ctdf))
    Points of the original trajectory:	217653
    Points of the compressed trajectory:	6281
    
    References
    ----------
    .. [Z2015] Zheng, Y. (2015) Trajectory data mining: an overview. ACM Transactions on Intelligent Systems and Technology 6(3), https://dl.acm.org/citation.cfm?id=2743025
    """
    # Sort
    tdf = tdf.sort_by_uid_and_datetime()

    # Save function arguments and values in a dictionary
    frame = inspect.currentframe()
    args, _, _, arg_values = inspect.getargvalues(frame)
    arguments = dict([('function', compress.__name__)]+[(i, arg_values[i]) for i in args[1:]])

    groupby = []

    if utils.is_multi_user(tdf):
        groupby.append(constants.UID)
    if utils.is_multi_trajectory(tdf):
        groupby.append(constants.TID)

    if len(groupby) > 0:
        # Apply simplify trajectory to each group of points
        ctdf = tdf.groupby(groupby, group_keys=False).apply(_compress_trajectory, spatial_radius=spatial_radius_km)
    else:
        ctdf = _compress_trajectory(tdf, spatial_radius=spatial_radius_km)

    # TODO: remove the following line when issue #71 (Preserve the TrajDataFrame index during preprocessing operations) is solved.
    ctdf.reset_index(inplace=True, drop=True)

    ctdf.parameters = tdf.parameters
    ctdf.set_parameter(constants.COMPRESSION_PARAMS, arguments)
    return ctdf


def _compress_trajectory(tdf, spatial_radius):
    # From dataframe convert to numpy matrix
    lat_lng_dtime_other = utils.to_matrix(tdf)
    columns_order = list(tdf.columns)

    compressed_traj = _compress_array(lat_lng_dtime_other, spatial_radius)

    compressed_traj = nparray_to_trajdataframe(compressed_traj, utils.get_columns(tdf), {})
    # Put back to the original order
    compressed_traj = compressed_traj[columns_order]

    return compressed_traj


def _compress_array(lat_lng_dtime_other, spatial_radius):
    if len(lat_lng_dtime_other) < 2:
        return lat_lng_dtime_other

    # Define the distance function to use
    measure_distance = gislib.getDistance

    compressed_traj = []
    lat_0, lon_0 = lat_lng_dtime_other[0][:2]

    sum_lat, sum_lon = [lat_0], [lon_0]
    t_0 = lat_lng_dtime_other[0][2]
    i_0 = 0
    count = 1
    lendata = len(lat_lng_dtime_other) - 1

    for i in range(lendata):
        lat,lon,t = lat_lng_dtime_other[i+1][:3]

        Dr = measure_distance([lat_0,lon_0],[lat, lon])

        if Dr > spatial_radius:

            extra_cols = list(lat_lng_dtime_other[i_0][3:])
            compressed_traj += [[np.median(sum_lat), np.median(sum_lon), t_0] + extra_cols]

            t_0 = t
            count = 0
            lat_0, lon_0 = lat, lon
            i_0 = i + 1
            sum_lat, sum_lon = [], []

        count += 1
        sum_lat += [lat]
        sum_lon += [lon]

        if i == lendata - 1:
            extra_cols = list(lat_lng_dtime_other[i_0][3:])
            compressed_traj += [[np.median(sum_lat), np.median(sum_lon), t_0] + extra_cols]

    return compressed_traj<|MERGE_RESOLUTION|>--- conflicted
+++ resolved
@@ -27,11 +27,7 @@
     >>> import pandas as pd
     >>> from skmob.preprocessing import compression
     >>> # read the trajectory data (GeoLife)
-<<<<<<< HEAD
-    >>> url = 'https://github.com/scikit-mobility/tutorials/blob/master/mda_masterbd2020/data/geolife_sample.txt.gz'
-=======
     >>> url = skmob.utils.constants.GEOLIFE_SAMPLE
->>>>>>> 20ff6578
     >>> df = pd.read_csv(url, sep=',', compression='gzip')
     >>> tdf = skmob.TrajDataFrame(df, latitude='lat', longitude='lon', user_id='user', datetime='datetime')
     >>> print(tdf.head())
